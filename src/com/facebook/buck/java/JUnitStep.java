--- conflicted
+++ resolved
@@ -63,11 +63,7 @@
   private final Set<String> testClassNames;
   private final List<String> vmArgs;
   private final Path directoryForTestResults;
-<<<<<<< HEAD
-  private final String modulePath;
-=======
   private final Path modulePath;
->>>>>>> 1ebff421
   private final Path tmpDirectory;
   private final Path testRunnerClassesDirectory;
   private final boolean isCodeCoverageEnabled;
@@ -107,11 +103,7 @@
       Set<String> testClassNames,
       List<String> vmArgs,
       Path directoryForTestResults,
-<<<<<<< HEAD
-      String modulePath,
-=======
       Path modulePath,
->>>>>>> 1ebff421
       Path tmpDirectory,
       boolean isCodeCoverageEnabled,
       boolean isJacocoEnabled,
@@ -142,11 +134,7 @@
       Set<String> testClassNames,
       List<String> vmArgs,
       Path directoryForTestResults,
-<<<<<<< HEAD
-      String modulePath,
-=======
       Path modulePath,
->>>>>>> 1ebff421
       Path tmpDirectory,
       boolean isCodeCoverageEnabled,
       boolean isJacocoEnabled,
