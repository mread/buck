/*
 * Copyright 2012-present Facebook, Inc.
 *
 * Licensed under the Apache License, Version 2.0 (the "License"); you may
 * not use this file except in compliance with the License. You may obtain
 * a copy of the License at
 *
 *     http://www.apache.org/licenses/LICENSE-2.0
 *
 * Unless required by applicable law or agreed to in writing, software
 * distributed under the License is distributed on an "AS IS" BASIS, WITHOUT
 * WARRANTIES OR CONDITIONS OF ANY KIND, either express or implied. See the
 * License for the specific language governing permissions and limitations
 * under the License.
 */

package com.facebook.buck.java;

import com.facebook.buck.model.BuildId;
import com.facebook.buck.shell.ShellStep;
import com.facebook.buck.step.ExecutionContext;
import com.facebook.buck.test.selectors.TestSelectorList;
import com.facebook.buck.util.BuckConstant;
import com.google.common.annotations.VisibleForTesting;
import com.google.common.base.Joiner;
import com.google.common.base.Preconditions;
import com.google.common.collect.ImmutableList;
import com.google.common.collect.ImmutableMap;
import com.google.common.collect.ImmutableSet;
import com.google.common.collect.Lists;

import java.io.File;
import java.nio.file.Path;
import java.nio.file.Paths;
import java.util.List;
import java.util.Set;

public class JUnitStep extends ShellStep {

  // Note that the default value is used when `buck test --all` is run on Buck itself.

  @VisibleForTesting
  static final String JUNIT_TEST_RUNNER_CLASS_NAME =
      "com.facebook.buck.junit.JUnitRunner";

  @VisibleForTesting
  public static final String BUILD_ID_PROPERTY = "com.facebook.buck.buildId";

  @VisibleForTesting
  public static final String MODULE_PATH_PROPERTY = "com.facebook.buck.modulePath";

  private final ImmutableSet<Path> classpathEntries;
  private final Set<String> testClassNames;
  private final List<String> vmArgs;
  private final Path directoryForTestResults;
<<<<<<< HEAD
  private final Path modulePath;
=======
  private final TestOutputFormat testOutputFormat;
>>>>>>> 45753e9d
  private final Path tmpDirectory;
  private final Path testRunnerClassesDirectory;
  private final boolean isCodeCoverageEnabled;
  private final boolean isDebugEnabled;
  private final BuildId buildId;
  private TestSelectorList testSelectorList;
  private final boolean isDryRun;

  /**
   *  JaCoco is enabled for the code-coverage analysis.
   */
  public static final String PATH_TO_JACOCO_JARS = System.getProperty("buck.path_to_jacoco_jars",
      "third-party/java/jacoco-0.6.4/out");

  public static final String PATH_TO_JACOCO_AGENT_JAR = String.format(
      "%s/%s",
      PATH_TO_JACOCO_JARS,
      System.getProperty("buck.jacoco_agent_jar", "jacocoagent.jar"));

  public static final String JACOCO_EXEC_COVERAGE_FILE = "jacoco.exec";

  public static final Path JACOCO_OUTPUT_DIR = BuckConstant.GEN_PATH.resolve("jacoco");

  /**
   * @param classpathEntries contains the entries that will be listed first in the classpath when
   *     running JUnit. Entries for the bootclasspath for Android will be appended to this list, as
   *     well as an entry for the test runner. classpathEntries must include entries for the tests
   *     that will be run, as well as an entry for JUnit.
   * @param testClassNames the fully qualified names of the Java tests to run
   * @param directoryForTestResults directory where test results should be written
   * @param tmpDirectory directory tests can use for local file scratch space.
   * @param testOutputFormat XML output format for each test: 'buck' or 'junit'
   */
  public JUnitStep(
      Set<Path> classpathEntries,
      Set<String> testClassNames,
      List<String> vmArgs,
      Path directoryForTestResults,
      Path modulePath,
      Path tmpDirectory,
      boolean isCodeCoverageEnabled,
      boolean isDebugEnabled,
      BuildId buildId,
      TestSelectorList testSelectorList,
      boolean isDryRun,
      TestOutputFormat testOutputFormat) {
    this(classpathEntries,
        testClassNames,
        vmArgs,
        directoryForTestResults,
        modulePath,
        tmpDirectory,
        isCodeCoverageEnabled,
        isDebugEnabled,
        buildId,
        testSelectorList,
        isDryRun,
        Paths.get(System.getProperty(
                "buck.testrunner_classes",
                new File("build/testrunner/classes").getAbsolutePath())),
        testOutputFormat);
  }

  @VisibleForTesting
  JUnitStep(
      Set<Path> classpathEntries,
      Set<String> testClassNames,
      List<String> vmArgs,
      Path directoryForTestResults,
      Path modulePath,
      Path tmpDirectory,
      boolean isCodeCoverageEnabled,
      boolean isDebugEnabled,
      BuildId buildId,
      TestSelectorList testSelectorList,
      boolean isDryRun,
      Path testRunnerClassesDirectory,
      TestOutputFormat testOutputFormat) {
    this.classpathEntries = ImmutableSet.copyOf(classpathEntries);
    this.testClassNames = ImmutableSet.copyOf(testClassNames);
    this.vmArgs = ImmutableList.copyOf(vmArgs);
    this.modulePath = Preconditions.checkNotNull(modulePath);
    this.directoryForTestResults = Preconditions.checkNotNull(directoryForTestResults);
    this.testOutputFormat = testOutputFormat;
    this.tmpDirectory = Preconditions.checkNotNull(tmpDirectory);
    this.isCodeCoverageEnabled = isCodeCoverageEnabled;
    this.isDebugEnabled = isDebugEnabled;
    this.buildId = buildId;
    this.testSelectorList = Preconditions.checkNotNull(testSelectorList);
    this.isDryRun = isDryRun;
    this.testRunnerClassesDirectory = Preconditions.checkNotNull(testRunnerClassesDirectory);
  }

  @Override
  public String getShortName() {
    return "junit";
  }

  @Override
  protected ImmutableList<String> getShellCommandInternal(ExecutionContext context) {
    ImmutableList.Builder<String> args = ImmutableList.builder();
    args.add("java");
    args.add(String.format("-Djava.io.tmpdir=%s", tmpDirectory));

    if (isCodeCoverageEnabled) {
      args.add(String.format("-javaagent:%s=destfile=%s/%s,append=true",
          PATH_TO_JACOCO_AGENT_JAR,
          JACOCO_OUTPUT_DIR,
          JACOCO_EXEC_COVERAGE_FILE));
    }

    // Include the buildId
    args.add(String.format("-D%s=%s", BUILD_ID_PROPERTY, buildId));

    // Include the baseDir
    args.add(String.format("-D%s=%s", MODULE_PATH_PROPERTY, modulePath));

    if (isDebugEnabled) {
      // This is the default config used by IntelliJ. By doing this, all a user
      // needs to do is create a new "Remote" debug config. Note that we start
      // suspended, so tests will not run until the user connects.
      args.add("-agentlib:jdwp=transport=dt_socket,server=y,suspend=y,address=5005");
      warnUser(context,
          "Debugging. Suspending JVM. Connect a JDWP debugger to port 5005 to proceed.");
    }

    // User-defined VM arguments, such as -D or -X.
    args.addAll(vmArgs);

    // verbose flag, if appropriate.
    if (context.getVerbosity().shouldUseVerbosityFlagIfAvailable()) {
      args.add("-verbose");
    }

    // Build up the -classpath argument, starting with the classpath entries the client specified.
    List<Path> classpath = Lists.newArrayList(classpathEntries);

    // Finally, include an entry for the test runner.
    classpath.add(testRunnerClassesDirectory);

    // Add the -classpath argument.
    args.add("-classpath").add(Joiner.on(File.pathSeparator).join(classpath));

    // Specify the Java class whose main() method should be run. This is the class that is
    // responsible for running the tests.
    args.add(JUNIT_TEST_RUNNER_CLASS_NAME);

    // The first argument to the test runner is where the test results should be written. It is not
    // reliable to write test results to stdout or stderr because there may be output from the unit
    // tests written to those file descriptors, as well.
    args.add(directoryForTestResults.toString());

    // output format for each test
    args.add(testOutputFormat.name().toLowerCase());

    // Add the default test timeout if --debug flag is not set
    long timeout = isDebugEnabled ? 0 : context.getDefaultTestTimeoutMillis();
    args.add(String.valueOf(timeout));

    // Add the test selectors, one per line, in a single argument.
    StringBuilder selectorsArgBuilder = new StringBuilder();
    if (!testSelectorList.isEmpty()) {
      for (String rawSelector : this.testSelectorList.getRawSelectors()) {
        selectorsArgBuilder.append(rawSelector).append("\n");
      }
    }
    args.add(selectorsArgBuilder.toString());

    // Dry-run flag.
    args.add(isDryRun ? "non-empty-dry-run-flag" : "");

    // List all of the tests to be run.
    for (String testClassName : testClassNames) {
      args.add(testClassName);
    }

    return args.build();
  }

  @Override
  public ImmutableMap<String, String> getEnvironmentVariables(ExecutionContext context) {
    return ImmutableMap.of("TMP", tmpDirectory.toString());
  }

  private void warnUser(ExecutionContext context, String message) {
    context.getStdErr().println(context.getAnsi().asWarningText(message));
  }

}<|MERGE_RESOLUTION|>--- conflicted
+++ resolved
@@ -53,11 +53,8 @@
   private final Set<String> testClassNames;
   private final List<String> vmArgs;
   private final Path directoryForTestResults;
-<<<<<<< HEAD
   private final Path modulePath;
-=======
   private final TestOutputFormat testOutputFormat;
->>>>>>> 45753e9d
   private final Path tmpDirectory;
   private final Path testRunnerClassesDirectory;
   private final boolean isCodeCoverageEnabled;
