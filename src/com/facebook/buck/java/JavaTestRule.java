/*
 * Copyright 2012-present Facebook, Inc.
 *
 * Licensed under the Apache License, Version 2.0 (the "License"); you may
 * not use this file except in compliance with the License. You may obtain
 * a copy of the License at
 *
 *     http://www.apache.org/licenses/LICENSE-2.0
 *
 * Unless required by applicable law or agreed to in writing, software
 * distributed under the License is distributed on an "AS IS" BASIS, WITHOUT
 * WARRANTIES OR CONDITIONS OF ANY KIND, either express or implied. See the
 * License for the specific language governing permissions and limitations
 * under the License.
 */

package com.facebook.buck.java;

<<<<<<< HEAD
import static com.facebook.buck.rules.BuildableProperties.Kind.ANDROID;

import com.facebook.buck.android.DummyRDotJava;
import com.facebook.buck.android.JavaLibraryGraphEnhancer;
=======
>>>>>>> ca48f0ff
import com.facebook.buck.model.BuildTarget;
import com.facebook.buck.rules.AbstractBuildRuleBuilderParams;
import com.facebook.buck.rules.BuildContext;
import com.facebook.buck.rules.BuildRule;
import com.facebook.buck.rules.BuildRuleParams;
import com.facebook.buck.rules.BuildRuleResolver;
import com.facebook.buck.rules.BuildRuleType;
import com.facebook.buck.rules.Label;
import com.facebook.buck.rules.LabelsAttributeBuilder;
import com.facebook.buck.rules.RuleKey;
import com.facebook.buck.rules.SourcePath;
import com.facebook.buck.rules.TestRule;
import com.facebook.buck.step.ExecutionContext;
import com.facebook.buck.step.Step;
import com.facebook.buck.step.TargetDevice;
import com.facebook.buck.step.fs.MakeCleanDirectoryStep;
import com.facebook.buck.test.TestCaseSummary;
import com.facebook.buck.test.TestResults;
import com.facebook.buck.test.XmlTestResultParser;
import com.facebook.buck.test.selectors.TestSelectorList;
import com.facebook.buck.util.BuckConstant;
import com.facebook.buck.util.HumanReadableException;
import com.facebook.buck.util.ProjectFilesystem;
import com.facebook.buck.util.ZipFileTraversal;
import com.google.common.annotations.VisibleForTesting;
import com.google.common.base.Function;
import com.google.common.base.Optional;
import com.google.common.base.Preconditions;
import com.google.common.base.Throwables;
import com.google.common.collect.ImmutableList;
import com.google.common.collect.ImmutableSet;
import com.google.common.collect.ImmutableSortedSet;
import com.google.common.collect.Iterables;
import com.google.common.collect.Lists;
import com.google.common.collect.Sets;

import java.io.File;
import java.io.IOException;
import java.nio.file.Path;
import java.nio.file.Paths;
import java.util.List;
import java.util.Set;
import java.util.concurrent.Callable;
import java.util.zip.ZipEntry;
import java.util.zip.ZipFile;

import javax.annotation.Nullable;

public class JavaTestRule extends DefaultJavaLibraryRule implements TestRule {

  private final ImmutableList<String> vmArgs;

  /**
   * Build rules for which this test rule will be testing.
   */
  private final ImmutableSet<BuildRule> sourceUnderTest;

  private final Optional<Path> runFrom;

  private CompiledClassFileFinder compiledClassFileFinder;

  private final ImmutableSet<Label> labels;

  private final ImmutableSet<String> contacts;

  protected JavaTestRule(
      BuildRuleParams buildRuleParams,
      Set<Path> srcs,
      Set<SourcePath> resources,
      Set<Label> labels,
      Set<String> contacts,
      Optional<Path> proguardConfig,
      ImmutableSet<String> additionalClasspathEntries,
      JavacOptions javacOptions,
      List<String> vmArgs,
      ImmutableSet<BuildRule> sourceUnderTest,
      Path runFrom) {
    super(buildRuleParams,
        srcs,
        resources,
        proguardConfig,
        /* exportDeps */ ImmutableSortedSet.<BuildRule>of(),
        additionalClasspathEntries,
        javacOptions);
    this.vmArgs = ImmutableList.copyOf(vmArgs);
    this.sourceUnderTest = Preconditions.checkNotNull(sourceUnderTest);
    this.labels = ImmutableSet.copyOf(labels);
    this.contacts = ImmutableSet.copyOf(contacts);
    this.runFrom = Optional.fromNullable(runFrom);
  }

  @Override
  public BuildRuleType getType() {
    return BuildRuleType.JAVA_TEST;
  }

  @Override
  public ImmutableSet<Label> getLabels() {
    return labels;
  }

  @Override
  public ImmutableSet<String> getContacts() {
    return contacts;
  }

  @Override
  public RuleKey.Builder appendToRuleKey(RuleKey.Builder builder) throws IOException {
    ImmutableSortedSet<? extends BuildRule> srcUnderTest = ImmutableSortedSet.copyOf(
        sourceUnderTest);
    super.appendToRuleKey(builder)
        .set("vmArgs", vmArgs)
        .set("sourceUnderTest", srcUnderTest);
    return builder;
  }

  /**
   * @return A set of rules that this test rule will be testing.
   */
  @Override
  public ImmutableSet<BuildRule> getSourceUnderTest() {
    return sourceUnderTest;
  }

  public ImmutableList<String> getVmArgs() {
    return vmArgs;
  }

  /**
   * Runs the tests specified by the "srcs" of this class. If this rule transitively depends on
   * other {@code java_test()} rules, then they will be run separately.
   */
  @Override
  public List<Step> runTests(
      BuildContext buildContext,
      ExecutionContext executionContext,
      Optional<TestSelectorList> testSelectorList) {
    Preconditions.checkState(isRuleBuilt(), "%s must be built before tests can be run.", this);

    // If no classes were generated, then this is probably a java_test() that declares a number of
    // other java_test() rules as deps, functioning as a test suite. In this case, simply return an
    // empty list of commands.
    Set<String> testClassNames = getClassNamesForSources(executionContext);
    if (testClassNames.isEmpty()) {
      return ImmutableList.of();
    }

    ImmutableList.Builder<Step> steps = ImmutableList.builder();

    Path pathToTestOutput = getPathToTestOutputDirectory();
    MakeCleanDirectoryStep mkdirClean = new MakeCleanDirectoryStep(pathToTestOutput);
    steps.add(mkdirClean);

    ImmutableSet<String> classpathEntries = ImmutableSet.<String>builder()
        .addAll(getTransitiveClasspathEntries().values())
        .addAll(additionalClasspathEntries)
        .build();

    Function<String, String> relativise = new Function<String, String>() {
      @Nullable
      @Override
      public String apply(@Nullable String input) {
        return runFrom.isPresent() ? runFrom.get().relativize(Paths.get(input)).toString() : input;
      }
    };

    ImmutableSet<String> transformedClasspathEntries = ImmutableSet.copyOf(Iterables.transform(classpathEntries, relativise));

    Step junit = new JUnitStep(
        transformedClasspathEntries,
        testClassNames,
        amendVmArgs(vmArgs, executionContext.getTargetDeviceOptional()),
        runFrom,
        runFrom.isPresent() ? relativise.apply(pathToTestOutput.toString()) : pathToTestOutput.toString(),
        executionContext.isCodeCoverageEnabled(),
        executionContext.isJacocoEnabled(),
        executionContext.isDebugEnabled(),
        testSelectorList);
    steps.add(junit);

    return steps.build();
  }

  @VisibleForTesting
  List<String> amendVmArgs(List<String> existingVmArgs, Optional<TargetDevice> targetDevice) {
    ImmutableList.Builder<String> vmArgs = ImmutableList.builder();
    vmArgs.addAll(existingVmArgs);
    onAmendVmArgs(vmArgs, targetDevice);
    return vmArgs.build();
  }

  /**
   * Override this method if you need to amend vm args. Subclasses are required
   * to call super.onAmendVmArgs(...).
   */
  protected void onAmendVmArgs(ImmutableList.Builder<String> vmArgsBuilder,
                               Optional<TargetDevice> targetDevice) {
    if (!targetDevice.isPresent()) {
      return;
    }

    if (targetDevice.isPresent()) {
      TargetDevice device = targetDevice.get();
      if (device.isEmulator()) {
        vmArgsBuilder.add("-Dbuck.device=emulator");
      } else {
        vmArgsBuilder.add("-Dbuck.device=device");
      }
      if (device.hasIdentifier()) {
        vmArgsBuilder.add("-Dbuck.device.id=" + device.getIdentifier());
      }
    }
  }

  @Override
  public boolean hasTestResultFiles(ExecutionContext executionContext) {
    // It is possible that this rule was not responsible for running any tests because all tests
    // were run by its deps. In this case, return an empty TestResults.
    Set<String> testClassNames = getClassNamesForSources(executionContext);
    if (testClassNames.isEmpty()) {
      return true;
    }

    File outputDirectory = executionContext.getProjectFilesystem().getFileForRelativePath(
        getPathToTestOutputDirectory());
    for (String testClass : testClassNames) {
      // We never use cached results when using test selectors, so there's no need to incorporate
      // the .test_selectors suffix here if we are using selectors.
      File testResultFile = new File(outputDirectory, testClass + ".xml");
      if (!testResultFile.isFile()) {
        return false;
      }
    }

    return true;
  }

  @Override
  public Path getPathToTestOutputDirectory() {
    return Paths.get(
        BuckConstant.GEN_DIR,
        getBuildTarget().getBaseNameWithSlash(),
        String.format("__java_test_%s_output__", getBuildTarget().getShortName())
    );
  }

  @Override
  public Callable<TestResults> interpretTestResults(
      final ExecutionContext context,
      final boolean isUsingTestSelectors) {
    final ImmutableSet<String> contacts = getContacts();
    return new Callable<TestResults>() {

      @Override
      public TestResults call() throws Exception {
        // It is possible that this rule was not responsible for running any tests because all tests
        // were run by its deps. In this case, return an empty TestResults.
        Set<String> testClassNames = getClassNamesForSources(context);
        if (testClassNames.isEmpty()) {
          return new TestResults(getBuildTarget(), ImmutableList.<TestCaseSummary>of(), contacts);
        }

        List<TestCaseSummary> summaries = Lists.newArrayListWithCapacity(testClassNames.size());
        ProjectFilesystem filesystem = context.getProjectFilesystem();
        for (String testClass : testClassNames) {
          String testSelectorSuffix = isUsingTestSelectors ? ".test_selectors" : "";
          String path = String.format("%s%s.xml", testClass, testSelectorSuffix);
          File testResultFile = filesystem.getFileForRelativePath(
              getPathToTestOutputDirectory().resolve(path));
          // Not having a test result file at all (which only happens when we are using test
          // selectors) is interpreted as meaning a test didn't run at all, so we'll completely
          // ignore it.  This is another result of the fact that JUnit is the only thing that can
          // definitively say whether or not a class should be run.  It's not possible, for example,
          // to filter testClassNames here at the buck end.
          if (!isUsingTestSelectors || testResultFile.isFile()) {
            TestCaseSummary summary = XmlTestResultParser.parse(testResultFile);
            summaries.add(summary);
          }
        }

        return new TestResults(getBuildTarget(), summaries, contacts);
      }

    };
  }

  private Set<String> getClassNamesForSources(ExecutionContext context) {
    if (compiledClassFileFinder == null) {
      compiledClassFileFinder = new CompiledClassFileFinder(this, context);
    }
    return compiledClassFileFinder.getClassNamesForSources();
  }

  @VisibleForTesting
  static class CompiledClassFileFinder {

    private final Set<String> classNamesForSources;

    CompiledClassFileFinder(JavaTestRule rule, ExecutionContext context) {
      Preconditions.checkState(rule.isRuleBuilt(),
          "Rule must be built so that the classes folder is available");
      Path outputPath;
      Path relativeOutputPath = rule.getPathToOutputFile();
      if (relativeOutputPath != null) {
        outputPath = context.getProjectFilesystem().getAbsolutifier().apply(relativeOutputPath);
      } else {
        outputPath = null;
      }
      classNamesForSources = getClassNamesForSources(rule.getJavaSrcs(), outputPath);
    }

    public Set<String> getClassNamesForSources() {
      return classNamesForSources;
    }

    /**
     * When a collection of .java files is compiled into a directory, that directory will have a
     * subfolder structure that matches the package structure of the input .java files. In general,
     * the .java files will be 1:1 with the .class files with two notable exceptions:
     * (1) There will be an additional .class file for each inner/anonymous class generated. These
     *     types of classes are easy to identify because they will contain a '$' in the name.
     * (2) A .java file that defines multiple top-level classes (yes, this can exist:
     *     http://stackoverflow.com/questions/2336692/java-multiple-class-declarations-in-one-file)
     *     will generate multiple .class files that do not have '$' in the name.
     * In this method, we perform a strict check for (1) and use a heuristic for (2). It is possible
     * to filter out the type (2) situation with a stricter check that aligns the package
     * directories of the .java files and the .class files, but it is a pain to implement.
     * If this heuristic turns out to be insufficient in practice, then we can fix it.
     *
     * @param sources paths to .java source files that were passed to javac
     * @param jarFile jar where the generated .class files were written
     */
    @VisibleForTesting
    static Set<String> getClassNamesForSources(Set<Path> sources, @Nullable Path jarFile) {
      if (jarFile == null) {
        return ImmutableSet.of();
      }

      final Set<String> sourceClassNames = Sets.newHashSetWithExpectedSize(sources.size());
      for (Path path : sources) {
        String source = path.toString();
        int lastSlashIndex = source.lastIndexOf('/');
        if (lastSlashIndex >= 0) {
          source = source.substring(lastSlashIndex + 1);
        }
        source = source.substring(0, source.length() - ".java".length());
        sourceClassNames.add(source);
      }

      final ImmutableSet.Builder<String> testClassNames = ImmutableSet.builder();
      ZipFileTraversal traversal = new ZipFileTraversal(jarFile.toFile()) {

        @Override
        public void visit(ZipFile zipFile, ZipEntry zipEntry) {
          final String name = new File(zipEntry.getName()).getName();

          // Ignore non-.class files.
          if (!name.endsWith(".class")) {
            return;
          }

          // As a heuristic for case (2) as described in the Javadoc, make sure the name of the
          // .class file matches the name of a .java file.
          String nameWithoutDotClass = name.substring(0, name.length() - ".class".length());
          if (!sourceClassNames.contains(nameWithoutDotClass)) {
            return;
          }

          // Make sure it is a .class file that corresponds to a top-level .class file and not an
          // inner class.
          if (!name.contains("$")) {
            String fullyQualifiedNameWithDotClassSuffix = zipEntry.getName().replace('/', '.');
            String className = fullyQualifiedNameWithDotClassSuffix
                .substring(0, fullyQualifiedNameWithDotClassSuffix.length() - ".class".length());
            testClassNames.add(className);
          }
        }
      };
      try {
        traversal.traverse();
      } catch (IOException e) {
        // There's nothing sane to do here. The jar file really should exist.
        throw Throwables.propagate(e);
      }

      return testClassNames.build();
    }
  }

  public static Builder newJavaTestRuleBuilder(AbstractBuildRuleBuilderParams params) {
    return new Builder(params);
  }

  public static class Builder extends DefaultJavaLibraryRule.Builder
      implements LabelsAttributeBuilder {

    @Nullable protected List<String> vmArgs = ImmutableList.of();
    protected ImmutableSet<BuildTarget> sourcesUnderTest = ImmutableSet.of();
    protected ImmutableSet<Label> labels = ImmutableSet.of();
    protected ImmutableSet<String> contacts = ImmutableSet.of();
    protected Path runFrom;

    protected Builder(AbstractBuildRuleBuilderParams params) {
      super(params);
    }

    @Override
    public JavaTestRule build(BuildRuleResolver ruleResolver) {
      ImmutableSet<BuildRule> sourceUnderTest = generateSourceUnderTest(sourcesUnderTest,
          ruleResolver);
      AnnotationProcessingParams processingParams =
          getAnnotationProcessingBuilder().build(ruleResolver);
      javacOptions.setAnnotationProcessingData(processingParams);

      BuildRuleParams buildRuleParams = createBuildRuleParams(ruleResolver);

      return new JavaTestRule(
          buildRuleParams,
          srcs,
          resources,
          labels,
          contacts,
          proguardConfig,
          /* additionalClasspathEntries */ ImmutableSet.<String>of(),
          javacOptions.build(),
          vmArgs,
          sourceUnderTest,
          runFrom);
    }

    @Override
    public Builder setBuildTarget(BuildTarget buildTarget) {
      super.setBuildTarget(buildTarget);
      return this;
    }

    @Override
    public Builder addDep(BuildTarget dep) {
      super.addDep(dep);
      return this;
    }

    @Override
    public Builder addSrc(Path src) {
      super.addSrc(src);
      return this;
    }

    public Builder setVmArgs(List<String> vmArgs) {
      this.vmArgs = ImmutableList.copyOf(vmArgs);
      return this;
    }

    public Builder setSourceUnderTest(ImmutableSet<BuildTarget> sourceUnderTestNames) {
      this.sourcesUnderTest = sourceUnderTestNames;
      return this;
    }

    public Builder setRunFrom(String basePath) {
      this.runFrom = Paths.get(basePath);
      return this;
    }

    @Override
    public Builder setLabels(ImmutableSet<Label> labels) {
      this.labels = labels;
      return this;
    }

    public Builder setContacts(ImmutableSet<String> contacts) {
      this.contacts = contacts;
      return this;
    }

    /**
     * Generates the set of build rules that contain the source that will be under test.
     */
    protected ImmutableSet<BuildRule> generateSourceUnderTest(
        ImmutableSet<BuildTarget> sourceUnderTestNames, BuildRuleResolver ruleResolver) {
      ImmutableSet.Builder<BuildRule> sourceUnderTest = ImmutableSet.builder();
      for (BuildTarget sourceUnderTestName : sourceUnderTestNames) {
        // Generates the set by matching its path with the full path names that are passed in.
        BuildRule rule = ruleResolver.get(sourceUnderTestName);

        if (rule instanceof JavaLibraryRule) {
          sourceUnderTest.add(rule);
        } else if (rule == null) {
          throw new HumanReadableException(
              "Specified source under test for %s is not among its dependencies: %s",
              getBuildTarget().getFullyQualifiedName(),
              sourceUnderTestName);
        } else {
          // In this case, the source under test specified in the build file was not a Java library
          // rule. Since EMMA requires the sources to be in Java, we will throw this exception and
          // not continue with the tests.
          throw new HumanReadableException(
              "Specified source under test for %s is not a Java library: %s (%s).",
              getBuildTarget().getFullyQualifiedName(),
              rule.getFullyQualifiedName(),
              rule.getType().getName());
        }
      }

      return sourceUnderTest.build();
    }
  }
}<|MERGE_RESOLUTION|>--- conflicted
+++ resolved
@@ -16,13 +16,6 @@
 
 package com.facebook.buck.java;
 
-<<<<<<< HEAD
-import static com.facebook.buck.rules.BuildableProperties.Kind.ANDROID;
-
-import com.facebook.buck.android.DummyRDotJava;
-import com.facebook.buck.android.JavaLibraryGraphEnhancer;
-=======
->>>>>>> ca48f0ff
 import com.facebook.buck.model.BuildTarget;
 import com.facebook.buck.rules.AbstractBuildRuleBuilderParams;
 import com.facebook.buck.rules.BuildContext;
@@ -189,7 +182,10 @@
       }
     };
 
-    ImmutableSet<String> transformedClasspathEntries = ImmutableSet.copyOf(Iterables.transform(classpathEntries, relativise));
+    ImmutableSet<String> transformedClasspathEntries = ImmutableSet.copyOf(
+        Iterables.transform(
+            classpathEntries,
+            relativise));
 
     Step junit = new JUnitStep(
         transformedClasspathEntries,
