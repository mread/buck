/*
 * Copyright 2012-present Facebook, Inc.
 *
 * Licensed under the Apache License, Version 2.0 (the "License"); you may
 * not use this file except in compliance with the License. You may obtain
 * a copy of the License at
 *
 *     http://www.apache.org/licenses/LICENSE-2.0
 *
 * Unless required by applicable law or agreed to in writing, software
 * distributed under the License is distributed on an "AS IS" BASIS, WITHOUT
 * WARRANTIES OR CONDITIONS OF ANY KIND, either express or implied. See the
 * License for the specific language governing permissions and limitations
 * under the License.
 */

package com.facebook.buck.junit;

import com.facebook.buck.test.result.type.ResultType;
import com.facebook.buck.test.selectors.TestDescription;
import com.facebook.buck.test.selectors.TestSelectorList;

import org.junit.Ignore;
import org.junit.internal.builders.AllDefaultPossibilitiesBuilder;
import org.junit.internal.builders.AnnotatedBuilder;
import org.junit.internal.builders.JUnit4Builder;
import org.junit.runner.Computer;
import org.junit.runner.Description;
import org.junit.runner.JUnitCore;
import org.junit.runner.Request;
import org.junit.runner.Runner;
import org.junit.runner.manipulation.Filter;
import org.junit.runners.model.RunnerBuilder;
import org.w3c.dom.Document;

import java.io.BufferedOutputStream;
import java.io.File;
import java.io.FileOutputStream;
import java.io.IOException;
import java.io.OutputStream;
import java.util.ArrayList;
import java.util.Arrays;
import java.util.Collections;
import java.util.HashSet;
import java.util.List;
import java.util.Set;

import javax.xml.parsers.ParserConfigurationException;
import javax.xml.transform.OutputKeys;
import javax.xml.transform.Transformer;
import javax.xml.transform.TransformerException;
import javax.xml.transform.TransformerFactory;
import javax.xml.transform.dom.DOMSource;
import javax.xml.transform.stream.StreamResult;

/**
 * Class that runs a set of JUnit tests and writes the results to a directory.
 * <p>
 * IMPORTANT! This class limits itself to types that are available in both the JDK and Android Java
 * API. The objective is to limit the set of files added to the ClassLoader that runs the test, as
 * not to interfere with the results of the test.
 */
public final class JUnitRunner {

  private static final String FILTER_DESCRIPTION = "TestSelectorList-filter";

  private final File outputDirectory;
  private final TestResultFormatter testResultFormatter;
  private final List<String> testClassNames;
  private final long defaultTestTimeoutMillis;
  private final TestSelectorList testSelectorList;
  private final boolean isDryRun;
  private final Set<TestDescription> seenDescriptions = new HashSet<>();

  public JUnitRunner(
      File outputDirectory,
      TestResultFormatter testResultFormatter,
      List<String> testClassNames,
      long defaultTestTimeoutMillis,
      TestSelectorList testSelectorList,
      boolean isDryRun) {
    this.outputDirectory = outputDirectory;
    this.testResultFormatter = testResultFormatter;
    this.testClassNames = testClassNames;
    this.defaultTestTimeoutMillis = defaultTestTimeoutMillis;
    this.testSelectorList = testSelectorList;
    this.isDryRun = isDryRun;
  }

  public void run() throws Throwable {
    Filter filter = new Filter() {
      @Override
      public boolean shouldRun(Description description) {
        String methodName = description.getMethodName();
        if (methodName == null) {
          // JUnit will give us an org.junit.runner.Description like this for the test class
          // itself.  It's easier for our filtering to make decisions just at the method level,
          // however, so just always return true here.
          return true;
        } else {
          String className = description.getClassName();
          TestDescription testDescription = new TestDescription(className, methodName);
          if (testSelectorList.isIncluded(testDescription)) {
            seenDescriptions.add(testDescription);
            return !isDryRun;
          } else {
            return false;
          }
        }
      }

      @Override
      public String describe() {
        return FILTER_DESCRIPTION;
      }
    };

    for (String className : testClassNames) {
      final Class<?> testClass = Class.forName(className);
      Ignore ignore = testClass.getAnnotation(Ignore.class);
      boolean isTestClassIgnored = (ignore != null || !isTestClass(testClass));

      List<TestResult> results;
      if (isTestClassIgnored) {
        // Test case has @Ignore annotation, so do nothing.
        results = Collections.emptyList();
      } else {
        results = new ArrayList<>();
        JUnitCore jUnitCore = new JUnitCore();

        Runner suite = new Computer().getSuite(createRunnerBuilder(), new Class<?>[]{testClass});
        Request request = Request.runner(suite);
        request = request.filterWith(filter);

        jUnitCore.addListener(TestResult.createSingleTestResultRunListener(results));
        jUnitCore.run(request);
      }

      results = interpretResults(className, results);
      if (results != null) {
        writeResult(className, results);
      }
    }
  }

  /**
   * This method filters a list of test results prior to writing results to a file.  null is
   * returned to indicate "don't write anything", which is different to writing a file containing
   * 0 results.
   *
   * <p>
   *
   * JUnit handles classes-without-tests in different ways.  If you are not using the
   * org.junit.runner.Request.filterWith facility then JUnit ignores classes-without-tests.
   * However, if you are using a filter then a class-without-tests will cause a
   * NoTestsRemainException to be thrown, which is propagated back as an error.
   */
  /* @Nullable */
  private List<TestResult> interpretResults(String className, List<TestResult> results) {
    // For dry runs, write fake results for every method seen in the given class.
    if (isDryRun) {
      List<TestResult> fakeResults = new ArrayList<>();
      for (TestDescription seenDescription : seenDescriptions) {
        if (seenDescription.getClassName().equals(className)) {
          TestResult fakeResult = new TestResult(
            seenDescription.getClassName(),
              seenDescription.getMethodName(),
              0L,
              ResultType.DRY_RUN,
              null,
              "",
              "");
          fakeResults.add(fakeResult);
        }
      }
      results = fakeResults;
    }

    // When not using any command line filtering options, all results should be recorded.
    if (testSelectorList.isEmpty()) {
      if (isSingleResultCausedByNoTestsRemainException(results)) {
        // ...except for testless-classes, where we pretend nothing ran.
        return new ArrayList<>();
      } else {
        return results;
      }
    }

    // If the results size is 0 (which can happen at least with JUnit 4.11), results are not
    // significant and shouldn't be recorded.
    if (results.size() == 0) {
      return null;
    }

    // In (at least) JUnit 4.8, we have an odd scenario where we have one result telling us we
    // have no results.
    if (isSingleResultCausedByNoTestsRemainException(results)) {
      return null;
    }

    return results;
  }

  /**
   * JUnit doesn't normally consider encountering a testless class an error.  However, when
   * using org.junit.runner.manipulation.Filter, testless classes *are* considered an error,
   * throwing org.junit.runner.manipulation.NoTestsRemainException.
   *
   * If we are using test-selectors then it's possible we will run a test class but never run any
   * of its test methods, because they'd all get filtered out.  When this happens, the results will
   * contain a single failure containing the error from the NoTestsRemainException.
   *
   * (NB: we can't decide at the class level whether we need to run a test class or not; we can only
   * run the test class and all its test methods and handle the erroneous exception JUnit throws if
   * no test-methods were actually run.)
   */
  private boolean isSingleResultCausedByNoTestsRemainException(List<TestResult> results) {
    if (results.size() != 1) {
      return false;
    }

    TestResult testResult = results.get(0);
    if (testResult.isSuccess()) {
      return false;
    }

    if (testResult.failure == null) {
      return false;
    }

    String message = testResult.failure.getMessage();
    if (message == null) {
      return false;
    }

    return message.contains("No tests found matching " + FILTER_DESCRIPTION);
  }

  private boolean isTestClass(Class<?> klass) {
    return klass.getConstructors().length <= 1;
  }

  /**
   * Creates an {@link AllDefaultPossibilitiesBuilder} that returns our custom
   * {@link BuckBlockJUnit4ClassRunner} when a {@link JUnit4Builder} is requested. This ensures that
   * JUnit 4 tests are executed using our runner whereas other types of tests are run with whatever
   * JUnit thinks is best.
   */
  private RunnerBuilder createRunnerBuilder() {
    final JUnit4Builder jUnit4RunnerBuilder = new JUnit4Builder() {
      @Override
      public Runner runnerForClass(Class<?> testClass) throws Throwable {
        return new BuckBlockJUnit4ClassRunner(testClass, defaultTestTimeoutMillis);
      }
    };

    return new AllDefaultPossibilitiesBuilder(/* canUseSuiteMethod */ true) {
      @Override
      protected JUnit4Builder junit4Builder() {
        return jUnit4RunnerBuilder;
      }

      @Override
      protected AnnotatedBuilder annotatedBuilder() {
        // If there is no default timeout specified in .buckconfig, then use the original behavior
        // of AllDefaultPossibilitiesBuilder.
        //
        // Additionally, if we are using test selectors then we should use the original behavior
        // to use our BuckBlockJUnit4ClassRunner, which provides the Descriptions needed to do
        // test selecting properly.
        if (defaultTestTimeoutMillis <= 0 || !testSelectorList.isEmpty()) {
          return super.annotatedBuilder();
        }

        return new AnnotatedBuilder(this) {
          @Override
          public Runner buildRunner(Class<? extends Runner> runnerClass,
              Class<?> testClass) throws Exception {
            Runner originalRunner = super.buildRunner(runnerClass, testClass);
            return new DelegateRunnerWithTimeout(originalRunner, defaultTestTimeoutMillis);
          }
        };
      }
    };
  }

  /**
   * The test result file is written as XML to avoid introducing a dependency on JSON (see class
   * overview).
   */
  private void writeResult(String testClassName, List<TestResult> results)
      throws IOException, ParserConfigurationException, TransformerException {
    Document doc = testResultFormatter.createResultDocument(testClassName, results);

    // Create an XML transformer that pretty-prints with a 2-space indent.
    TransformerFactory transformerFactory = TransformerFactory.newInstance();
    Transformer trans = transformerFactory.newTransformer();
    trans.setOutputProperty(OutputKeys.OMIT_XML_DECLARATION, "no");
    trans.setOutputProperty(OutputKeys.INDENT, "yes");
    trans.setOutputProperty("{http://xml.apache.org/xslt}indent-amount", "2");

    // Write the result to a file.
    String testSelectorSuffix = "";
    if (!testSelectorList.isEmpty()) {
      testSelectorSuffix += ".test_selectors";
    }
    if (isDryRun) {
      testSelectorSuffix += ".dry_run";
    }
    File outputFile = new File(outputDirectory, testClassName + testSelectorSuffix + ".xml");
    OutputStream output = new BufferedOutputStream(new FileOutputStream(outputFile));
    StreamResult streamResult = new StreamResult(output);
    DOMSource source = new DOMSource(doc);
    trans.transform(source, streamResult);
    output.close();
  }

  /**
   * Expected arguments are:
   * <ul>
   *   <li>(string) output directory
   *   <li>(string) output format ('buck' or 'junit')
   *   <li>(long) default timeout in milliseconds (0 for no timeout)
   *   <li>(string) newline separated list of test selectors
   *   <li>(string...) fully-qualified names of test classes
   * </ul>
   */
  public static void main(String... args) throws Throwable {
    // Verify the arguments.
    if (args.length == 0) {
      System.err.println("Must specify an output directory.");
      System.exit(1);
    } else if (args.length == 1) {
      System.err.println("Must specify an output directory and output format.");
      System.exit(1);
    } else if (args.length == 2) {
      System.err.println("Must specify an output directory, output format and a default timeout.");
      System.exit(1);
    } else if (args.length == 3) {
      System.err.println("Must specify some test selectors (or empty string for no selectors).");
      System.exit(1);
    } else if (args.length == 4) {
      System.err.println("Must specify at least one test.");
      System.exit(1);
    }

    // The first argument should specify the output directory.
    File outputDirectory = new File(args[0]);
    if (!outputDirectory.exists()) {
      System.err.printf("The output directory did not exist: %s\n", outputDirectory);
      System.exit(1);
    }

    String outputFormat = args[1];
    TestResultFormatter testResultFormatter;
    if ("buck".equals(outputFormat)) {
      testResultFormatter = new BuckResultFormatter();
    } else {
      testResultFormatter = new JUnitResultFormatter();
    }
    long defaultTestTimeoutMillis = Long.parseLong(args[2]);

    TestSelectorList testSelectorList = TestSelectorList.empty();
    if (!args[3].isEmpty()) {
      List<String> rawSelectors = Arrays.asList(args[3].split("\n"));
      testSelectorList = TestSelectorList.builder()
          .addRawSelectors(rawSelectors)
          .build();
    }

    boolean isDryRun = !args[4].isEmpty();

    // Each subsequent argument should be a class name to run.
    List<String> testClassNames = Arrays.asList(args).subList(5, args.length);

    // Run the tests.
    try {
      new JUnitRunner(
          outputDirectory,
<<<<<<< HEAD
=======
          testResultFormatter,
>>>>>>> 45753e9d
          testClassNames,
          defaultTestTimeoutMillis,
          testSelectorList,
          isDryRun)
          .run();
    } finally {
      // Explicitly exit to force the test runner to complete even if tests have sloppily left behind
      // non-daemon threads that would have otherwise forced the process to wait and eventually
      // timeout.
      //
      // Separately, we're using a successful exit code regardless of test outcome since JUnitRunner
      // is designed to execute all tests and produce a report of success or failure.  We've done
      // that successfully if we've gotten here.
      System.exit(0);
    }

  }

}<|MERGE_RESOLUTION|>--- conflicted
+++ resolved
@@ -377,10 +377,7 @@
     try {
       new JUnitRunner(
           outputDirectory,
-<<<<<<< HEAD
-=======
           testResultFormatter,
->>>>>>> 45753e9d
           testClassNames,
           defaultTestTimeoutMillis,
           testSelectorList,
